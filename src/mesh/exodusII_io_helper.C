// The libMesh Finite Element Library.
// Copyright (C) 2002-2014 Benjamin S. Kirk, John W. Peterson, Roy H. Stogner

// This library is free software; you can redistribute it and/or
// modify it under the terms of the GNU Lesser General Public
// License as published by the Free Software Foundation; either
// version 2.1 of the License, or (at your option) any later version.

// This library is distributed in the hope that it will be useful,
// but WITHOUT ANY WARRANTY; without even the implied warranty of
// MERCHANTABILITY or FITNESS FOR A PARTICULAR PURPOSE.  See the GNU
// Lesser General Public License for more details.

// You should have received a copy of the GNU Lesser General Public
// License along with this library; if not, write to the Free Software
// Foundation, Inc., 59 Temple Place, Suite 330, Boston, MA  02111-1307  USA


#include "libmesh/exodusII_io_helper.h"


#ifdef LIBMESH_HAVE_EXODUS_API

#include <algorithm>
#include <functional>
#include <sstream>

#include "libmesh/boundary_info.h"
#include "libmesh/enum_elem_type.h"
#include "libmesh/elem.h"
#include "libmesh/system.h"
#include "libmesh/numeric_vector.h"
#include "libmesh/string_to_enum.h"

#ifdef DEBUG
#include "libmesh/mesh_tools.h"  // for elem_types warning
#endif

// This macro returns the length of the array a.  Don't
// try using it on empty arrays, since it accesses the
// zero'th element.
#define ARRAY_LENGTH(a) (sizeof((a))/sizeof((a)[0]))

// Anonymous namespace for file local data
namespace
{
// Define equivalence classes of Cubit/Exodus element types that map to
// libmesh ElemTypes
std::map<std::string, ElemType> element_equivalence_map;

<<<<<<< HEAD
// This function initializes the element_equivalence_map the first time it
// is called, and returns early all other times.
void init_element_equivalence_map()
{
  if (element_equivalence_map.empty())
    {
      // EDGE2 equivalences
      element_equivalence_map["EDGE2"]  = EDGE2;
      element_equivalence_map["TRUSS"]  = EDGE2;
      element_equivalence_map["BEAM"]   = EDGE2;
      element_equivalence_map["BAR"]    = EDGE2;
      element_equivalence_map["TRUSS2"] = EDGE2;
      element_equivalence_map["BEAM2"]  = EDGE2;
      element_equivalence_map["BAR2"]   = EDGE2;

      // EDGE3 equivalences
      element_equivalence_map["EDGE3"]  = EDGE3;
      element_equivalence_map["TRUSS3"] = EDGE3;
      element_equivalence_map["BEAM3"]  = EDGE3;
      element_equivalence_map["BAR3"]   = EDGE3;

      // QUAD4 equivalences
      element_equivalence_map["QUAD"]   = QUAD4;
      element_equivalence_map["QUAD4"]  = QUAD4;
      // element_equivalence_map["SHELL"]  = QUAD4;
      // element_equivalence_map["SHELL4"] = QUAD4;

      // QUAD8 equivalences
      element_equivalence_map["QUAD8"]  = QUAD8;
      // element_equivalence_map["SHELL8"] = QUAD8;

      // QUAD9 equivalences
      element_equivalence_map["QUAD9"]  = QUAD9;
      // element_equivalence_map["SHELL9"] = QUAD9;

      // TRI3 equivalences
      element_equivalence_map["TRI"]       = TRI3;
      element_equivalence_map["TRI3"]      = TRI3;
      element_equivalence_map["TRIANGLE"]  = TRI3;
      // element_equivalence_map["TRISHELL"]  = TRI3;
      // element_equivalence_map["TRISHELL3"] = TRI3;

      // TRI6 equivalences
      element_equivalence_map["TRI6"]      = TRI6;
      // element_equivalence_map["TRISHELL6"] = TRI6;

      // HEX8 equivalences
      element_equivalence_map["HEX"]  = HEX8;
      element_equivalence_map["HEX8"] = HEX8;

      // HEX20 equivalences
      element_equivalence_map["HEX20"] = HEX20;

      // HEX27 equivalences
      element_equivalence_map["HEX27"] = HEX27;

      // TET4 equivalences
      element_equivalence_map["TETRA"]  = TET4;
      element_equivalence_map["TETRA4"] = TET4;

      // TET10 equivalences
      element_equivalence_map["TETRA10"] = TET10;

      // PRISM6 equivalences
      element_equivalence_map["WEDGE"] = PRISM6;

      // PRISM15 equivalences
      element_equivalence_map["WEDGE15"] = PRISM15;

      // PRISM18 equivalences
      element_equivalence_map["WEDGE18"] = PRISM18;

      // PYRAMID5 equivalences
      element_equivalence_map["PYRAMID"]  = PYRAMID5;
      element_equivalence_map["PYRAMID5"] = PYRAMID5;

      // PYRAMID14 equivalences
      element_equivalence_map["PYRAMID14"] = PYRAMID14;
    }
}
=======
  // This function initializes the element_equivalence_map the first time it
  // is called, and returns early all other times.
  void init_element_equivalence_map()
  {
    if (element_equivalence_map.empty())
      {
        // EDGE2 equivalences
        element_equivalence_map["EDGE2"]  = EDGE2;
        element_equivalence_map["TRUSS"]  = EDGE2;
        element_equivalence_map["BEAM"]   = EDGE2;
        element_equivalence_map["BAR"]    = EDGE2;
        element_equivalence_map["TRUSS2"] = EDGE2;
        element_equivalence_map["BEAM2"]  = EDGE2;
        element_equivalence_map["BAR2"]   = EDGE2;

        // EDGE3 equivalences
        element_equivalence_map["EDGE3"]  = EDGE3;
        element_equivalence_map["TRUSS3"] = EDGE3;
        element_equivalence_map["BEAM3"]  = EDGE3;
        element_equivalence_map["BAR3"]   = EDGE3;

        // QUAD4 equivalences
        element_equivalence_map["QUAD"]   = QUAD4;
        element_equivalence_map["QUAD4"]  = QUAD4;
        // element_equivalence_map["SHELL"]  = QUAD4;
        // element_equivalence_map["SHELL4"] = QUAD4;

        // QUAD8 equivalences
        element_equivalence_map["QUAD8"]  = QUAD8;
        // element_equivalence_map["SHELL8"] = QUAD8;

        // QUAD9 equivalences
        element_equivalence_map["QUAD9"]  = QUAD9;
        // element_equivalence_map["SHELL9"] = QUAD9;

        // TRI3 equivalences
        element_equivalence_map["TRI"]       = TRI3;
        element_equivalence_map["TRI3"]      = TRI3;
        element_equivalence_map["TRIANGLE"]  = TRI3;
        // element_equivalence_map["TRISHELL"]  = TRI3;
        // element_equivalence_map["TRISHELL3"] = TRI3;

        // TRI6 equivalences
        element_equivalence_map["TRI6"]      = TRI6;
        // element_equivalence_map["TRISHELL6"] = TRI6;

        // HEX8 equivalences
        element_equivalence_map["HEX"]  = HEX8;
        element_equivalence_map["HEX8"] = HEX8;

        // HEX20 equivalences
        element_equivalence_map["HEX20"] = HEX20;

        // HEX27 equivalences
        element_equivalence_map["HEX27"] = HEX27;

        // TET4 equivalences
        element_equivalence_map["TETRA"]  = TET4;
        element_equivalence_map["TETRA4"] = TET4;

        // TET10 equivalences
        element_equivalence_map["TETRA10"] = TET10;

        // PRISM6 equivalences
        element_equivalence_map["WEDGE"] = PRISM6;

        // PRISM15 equivalences
        element_equivalence_map["WEDGE15"] = PRISM15;

        // PRISM18 equivalences
        element_equivalence_map["WEDGE18"] = PRISM18;

        // PYRAMID5 equivalences
        element_equivalence_map["PYRAMID"]  = PYRAMID5;
        element_equivalence_map["PYRAMID5"] = PYRAMID5;

        // PYRAMID13 equivalences
        element_equivalence_map["PYRAMID13"] = PYRAMID13;

        // PYRAMID14 equivalences
        element_equivalence_map["PYRAMID14"] = PYRAMID14;
      }
  }
>>>>>>> 29aae592
}



namespace libMesh
{

// ------------------------------------------------------------
// ExodusII_IO_Helper::ElementMaps static data

// 1D node map definitions
const int ExodusII_IO_Helper::ElementMaps::edge2_node_map[2] = {0, 1};
const int ExodusII_IO_Helper::ElementMaps::edge3_node_map[3] = {0, 1, 2};

// 1D edge maps
// FIXME: This notion may or may not be defined in ExodusII
const int ExodusII_IO_Helper::ElementMaps::edge_edge_map[2] = {0, 1};
const int ExodusII_IO_Helper::ElementMaps::edge_inverse_edge_map[2] = {1, 2};

// 2D node map definitions
const int ExodusII_IO_Helper::ElementMaps::quad4_node_map[4] = {0, 1, 2, 3};
const int ExodusII_IO_Helper::ElementMaps::quad8_node_map[8] = {0, 1, 2, 3, 4, 5, 6, 7};
const int ExodusII_IO_Helper::ElementMaps::quad9_node_map[9] = {0, 1, 2, 3, 4, 5, 6, 7, 8};
const int ExodusII_IO_Helper::ElementMaps::tri3_node_map[3]  = {0, 1, 2};
const int ExodusII_IO_Helper::ElementMaps::tri6_node_map[6]  = {0, 1, 2, 3, 4, 5};

// 2D edge map definitions
const int ExodusII_IO_Helper::ElementMaps::tri_edge_map[3] = {0, 1, 2};
const int ExodusII_IO_Helper::ElementMaps::quad_edge_map[4] = {0, 1, 2, 3};

//These take a libMesh ID and turn it into an Exodus ID
const int ExodusII_IO_Helper::ElementMaps::tri_inverse_edge_map[3] = {1, 2, 3};
const int ExodusII_IO_Helper::ElementMaps::quad_inverse_edge_map[4] = {1, 2, 3, 4};

// 3D node map definitions
const int ExodusII_IO_Helper::ElementMaps::hex8_node_map[8]   = {0, 1, 2, 3, 4, 5, 6, 7};
const int ExodusII_IO_Helper::ElementMaps::hex20_node_map[20] = { 0,  1,  2,  3,  4,  5,  6,  7,  8,  9,
                                                                  10, 11, 12, 13, 14, 15, 16, 17, 18, 19};

// Perhaps an older Hex27 node numbering?  This no longer works.
//const int ExodusII_IO_Helper::ElementMaps::hex27_node_map[27] = { 1,  5,  6,  2,  0,  4,  7,  3, 13, 17, 14,  9,  8, 16,
//  18, 10, 12, 19, 15, 11, 24, 25, 22, 26, 21, 23, 20};

//DRG: Using the newest exodus documentation available on sourceforge and using Table 2 to see
// where all of the nodes over 21 are supposed to go... we come up with:
const int ExodusII_IO_Helper::ElementMaps::hex27_node_map[27] = {
  // Vertex and mid-edge nodes
  0, 1, 2, 3, 4, 5, 6, 7, 8, 9, 10, 11, 12, 13, 14, 15, 16, 17, 18, 19,
  // Mid-face nodes and centroid
  21, 25, 24, 26, 23, 22, 20};
//20  21  22  23  24  25  26 // LibMesh indices

// The hex27 appears to be the only element without a 1:1 map between its
// node numbering and libmesh's.  Therefore when writing out hex27's we need
// to invert this map...
const int ExodusII_IO_Helper::ElementMaps::hex27_inverse_node_map[27] = {
  // Vertex and mid-edge nodes
  0, 1, 2, 3, 4, 5, 6, 7, 8, 9, 10, 11, 12, 13, 14, 15, 16, 17, 18, 19,
  // Mid-face nodes and centroid
  26, 20, 25, 24, 22, 21, 23};
//20  21  22  23  24  25  26


const int ExodusII_IO_Helper::ElementMaps::tet4_node_map[4]   = {0, 1, 2, 3};
const int ExodusII_IO_Helper::ElementMaps::tet10_node_map[10] = {0, 1, 2, 3, 4, 5, 6, 7, 8, 9};

const int ExodusII_IO_Helper::ElementMaps::prism6_node_map[6]   = {0, 1, 2, 3, 4, 5};
const int ExodusII_IO_Helper::ElementMaps::prism15_node_map[15]   = {0, 1, 2, 3, 4, 5, 6,  7,  8,  9,
                                                                     10, 11, 12, 13, 14};
const int ExodusII_IO_Helper::ElementMaps::prism18_node_map[18]   = {0, 1, 2, 3, 4, 5, 6,  7,  8,  9,
                                                                     10, 11, 12, 13, 14, 15, 16, 17};
const int ExodusII_IO_Helper::ElementMaps::pyramid5_node_map[5] = {0, 1, 2, 3, 4};
const int ExodusII_IO_Helper::ElementMaps::pyramid13_node_map[13] = {0, 1, 2, 3, 4, 5, 6, 7, 8, 9, 10, 11, 12};
const int ExodusII_IO_Helper::ElementMaps::pyramid14_node_map[14] = {0, 1, 2, 3, 4, 5, 6, 7, 8, 9, 10, 11, 12, 13};

// 3D face map definitions
const int ExodusII_IO_Helper::ElementMaps::tet_face_map[4]     = {1, 2, 3, 0};

const int ExodusII_IO_Helper::ElementMaps::hex_face_map[6]     = {1, 2, 3, 4, 0, 5};
const int ExodusII_IO_Helper::ElementMaps::hex27_face_map[6]   = {1, 2, 3, 4, 0, 5};
//const int ExodusII_IO_Helper::ElementMaps::hex27_face_map[6]   = {1, 0, 3, 5, 4, 2};
const int ExodusII_IO_Helper::ElementMaps::prism_face_map[5]   = {1, 2, 3, 0, 4};
const int ExodusII_IO_Helper::ElementMaps::pyramid_face_map[5] = {-1,-1,-1,-1,-1}; // Not Implemented!

//These take a libMesh ID and turn it into an Exodus ID
const int ExodusII_IO_Helper::ElementMaps::tet_inverse_face_map[4]     = {4, 1, 2, 3};
const int ExodusII_IO_Helper::ElementMaps::hex_inverse_face_map[6]     = {5, 1, 2, 3, 4, 6};
const int ExodusII_IO_Helper::ElementMaps::hex27_inverse_face_map[6]   = {5, 1, 2, 3, 4, 6};
//const int ExodusII_IO_Helper::ElementMaps::hex27_inverse_face_map[6]   = {2, 1, 6, 3, 5, 4};
const int ExodusII_IO_Helper::ElementMaps::prism_inverse_face_map[5]   = {4, 1, 2, 3, 5};
const int ExodusII_IO_Helper::ElementMaps::pyramid_inverse_face_map[5] = {-1,-1,-1,-1,-1}; // Not Implemented!


// ------------------------------------------------------------
// ExodusII_IO_Helper class members

ExodusII_IO_Helper::ExodusII_IO_Helper(const ParallelObject &parent,
                                       bool v,
                                       bool run_only_on_proc0,
                                       bool single_precision) :
  ParallelObject(parent),
  ex_id(0),
  ex_err(0),
  num_dim(0),
  num_global_vars(0),
  num_nodes(0),
  num_elem(0),
  num_elem_blk(0),
  num_node_sets(0),
  num_side_sets(0),
  num_elem_this_blk(0),
  num_nodes_per_elem(0),
  num_attr(0),
  num_elem_all_sidesets(0),
  num_time_steps(0),
  num_nodal_vars(0),
  num_elem_vars(0),
  verbose(v),
  opened_for_writing(false),
  opened_for_reading(false),
  _run_only_on_proc0(run_only_on_proc0),
  _elem_vars_initialized(false),
  _global_vars_initialized(false),
  _nodal_vars_initialized(false),
  _use_mesh_dimension_instead_of_spatial_dimension(false),
  _single_precision(single_precision)
{
  title.resize(MAX_LINE_LENGTH+1);
  elem_type.resize(MAX_STR_LENGTH);
}



ExodusII_IO_Helper::~ExodusII_IO_Helper()
{
}



const char* ExodusII_IO_Helper::get_elem_type() const
{
  return &elem_type[0];
}



void ExodusII_IO_Helper::message(const std::string& msg)
{
  if (verbose) libMesh::out << msg << std::endl;
}



void ExodusII_IO_Helper::message(const std::string& msg, int i)
{
  if (verbose) libMesh::out << msg << i << "." << std::endl;
}



void ExodusII_IO_Helper::open(const char* filename, bool read_only)
{
  // Version of Exodus you are using
  float ex_version = 0.;

  // Word size in bytes of the floating point variables used in the
  // application program (0, 4, or 8)
  int comp_ws = sizeof(Real);

  // Word size in bytes of the floating point data as they are stored
  // in the ExodusII file.  "If this argument is 0, the word size of the
  // floating point data already stored in the file is returned"
  int io_ws = 0;

  ex_id = exII::ex_open(filename,
                        read_only ? EX_READ : EX_WRITE,
                        &comp_ws,
                        &io_ws,
                        &ex_version);

  std::string err_msg = std::string("Error opening ExodusII mesh file: ") + std::string(filename);
  EX_CHECK_ERR(ex_id, err_msg);
  if (verbose) libMesh::out << "File opened successfully." << std::endl;

  if (read_only)
    opened_for_reading = true;
  else
    opened_for_writing = true;

  current_filename = std::string(filename);
}



void ExodusII_IO_Helper::read_header()
{
  ex_err = exII::ex_get_init(ex_id,
                             &title[0],
                             &num_dim,
                             &num_nodes,
                             &num_elem,
                             &num_elem_blk,
                             &num_node_sets,
                             &num_side_sets);

  EX_CHECK_ERR(ex_err, "Error retrieving header info.");

  this->read_num_time_steps();

  ex_err = exII::ex_get_var_param(ex_id, "n", &num_nodal_vars);
  EX_CHECK_ERR(ex_err, "Error reading number of nodal variables.");

  ex_err = exII::ex_get_var_param(ex_id, "e", &num_elem_vars);
  EX_CHECK_ERR(ex_err, "Error reading number of elemental variables.");

  ex_err = exII::ex_get_var_param(ex_id, "g", &num_global_vars);
  EX_CHECK_ERR(ex_err, "Error reading number of global variables.");

  message("Exodus header info retrieved successfully.");
}




void ExodusII_IO_Helper::print_header()
{
  if (verbose)
    libMesh::out << "Title: \t" << &title[0] << std::endl
                 << "Mesh Dimension: \t"   << num_dim << std::endl
                 << "Number of Nodes: \t" << num_nodes << std::endl
                 << "Number of elements: \t" << num_elem << std::endl
                 << "Number of elt blocks: \t" << num_elem_blk << std::endl
                 << "Number of node sets: \t" << num_node_sets << std::endl
                 << "Number of side sets: \t" << num_side_sets << std::endl;
}



void ExodusII_IO_Helper::read_nodes()
{
  x.resize(num_nodes);
  y.resize(num_nodes);
  z.resize(num_nodes);

  ex_err = exII::ex_get_coord(ex_id,
                              static_cast<void*>(&x[0]),
                              static_cast<void*>(&y[0]),
                              static_cast<void*>(&z[0]));

  EX_CHECK_ERR(ex_err, "Error retrieving nodal data.");
  message("Nodal data retrieved successfully.");
}



void ExodusII_IO_Helper::read_node_num_map ()
{
  node_num_map.resize(num_nodes);

  ex_err = exII::ex_get_node_num_map (ex_id,
                                      node_num_map.empty() ? NULL : &node_num_map[0]);

  EX_CHECK_ERR(ex_err, "Error retrieving nodal number map.");
  message("Nodal numbering map retrieved successfully.");

  if (verbose)
    {
      libMesh::out << "[" << this->processor_id() << "] node_num_map[i] = ";
      for (unsigned int i=0; i<static_cast<unsigned int>(std::min(10, num_nodes-1)); ++i)
        libMesh::out << node_num_map[i] << ", ";
      libMesh::out << "... " << node_num_map.back() << std::endl;
    }
}


void ExodusII_IO_Helper::print_nodes(std::ostream &out_stream)
{
  for (int i=0; i<num_nodes; i++)
    out_stream << "(" << x[i] << ", " << y[i] << ", " << z[i] << ")" << std::endl;
}



void ExodusII_IO_Helper::read_block_info()
{
  block_ids.resize(num_elem_blk);
  // Get all element block IDs.
  ex_err = exII::ex_get_elem_blk_ids(ex_id,
                                     block_ids.empty() ? NULL : &block_ids[0]);
  // Usually, there is only one
  // block since there is only
  // one type of element.
  // However, there could be more.

  EX_CHECK_ERR(ex_err, "Error getting block IDs.");
  message("All block IDs retrieved successfully.");

  char name_buffer[MAX_STR_LENGTH+1];
  for (int i=0; i<num_elem_blk; ++i)
    {
      ex_err = exII::ex_get_name(ex_id, exII::EX_ELEM_BLOCK,
                                 block_ids[i], name_buffer);
      EX_CHECK_ERR(ex_err, "Error getting block name.");
      id_to_block_names[block_ids[i]] = name_buffer;
    }
  message("All block names retrieved successfully.");
}



int ExodusII_IO_Helper::get_block_id(int index)
{
  libmesh_assert_less (static_cast<unsigned int>(index), block_ids.size());

  return block_ids[index];
}



std::string ExodusII_IO_Helper::get_block_name(int index)
{
  libmesh_assert_less (static_cast<unsigned int>(index), block_ids.size());

  return id_to_block_names[block_ids[index]];
}



int ExodusII_IO_Helper::get_side_set_id(int index)
{
  libmesh_assert_less (static_cast<unsigned int>(index), ss_ids.size());

  return ss_ids[index];
}



std::string ExodusII_IO_Helper::get_side_set_name(int index)
{
  libmesh_assert_less (static_cast<unsigned int>(index), ss_ids.size());

  return id_to_ss_names[ss_ids[index]];
}



int ExodusII_IO_Helper::get_node_set_id(int index)
{
  libmesh_assert_less (static_cast<unsigned int>(index), nodeset_ids.size());

  return nodeset_ids[index];
}



std::string ExodusII_IO_Helper::get_node_set_name(int index)
{
  libmesh_assert_less (static_cast<unsigned int>(index), nodeset_ids.size());

  return id_to_ns_names[nodeset_ids[index]];
}




void ExodusII_IO_Helper::read_elem_in_block(int block)
{
  libmesh_assert_less (static_cast<unsigned int>(block), block_ids.size());

  ex_err = exII::ex_get_elem_block(ex_id,
                                   block_ids[block],
                                   &elem_type[0],
                                   &num_elem_this_blk,
                                   &num_nodes_per_elem,
                                   &num_attr);
  if (verbose)
    libMesh::out << "Reading a block of " << num_elem_this_blk
                 << " " << &elem_type[0] << "(s)"
                 << " having " << num_nodes_per_elem
                 << " nodes per element." << std::endl;

  EX_CHECK_ERR(ex_err, "Error getting block info.");
  message("Info retrieved successfully for block: ", block);



  // Read in the connectivity of the elements of this block,
  // watching out for the case where we actually have no
  // elements in this block (possible with parallel files)
  connect.resize(num_nodes_per_elem*num_elem_this_blk);

  if (!connect.empty())
    {
      ex_err = exII::ex_get_elem_conn(ex_id,
                                      block_ids[block],
                                      &connect[0]);

      EX_CHECK_ERR(ex_err, "Error reading block connectivity.");
      message("Connectivity retrieved successfully for block: ", block);
    }
}




void ExodusII_IO_Helper::read_elem_num_map ()
{
  elem_num_map.resize(num_elem);

  ex_err = exII::ex_get_elem_num_map (ex_id,
                                      elem_num_map.empty() ? NULL : &elem_num_map[0]);

  EX_CHECK_ERR(ex_err, "Error retrieving element number map.");
  message("Element numbering map retrieved successfully.");


  if (verbose)
    {
      libMesh::out << "[" << this->processor_id() << "] elem_num_map[i] = ";
      for (unsigned int i=0; i<static_cast<unsigned int>(std::min(10, num_elem-1)); ++i)
        libMesh::out << elem_num_map[i] << ", ";
      libMesh::out << "... " << elem_num_map.back() << std::endl;
    }
}



void ExodusII_IO_Helper::read_sideset_info()
{
  ss_ids.resize(num_side_sets);
  if (num_side_sets > 0)
    {
      ex_err = exII::ex_get_side_set_ids(ex_id,
                                         &ss_ids[0]);
      EX_CHECK_ERR(ex_err, "Error retrieving sideset information.");
      message("All sideset information retrieved successfully.");

      // Resize appropriate data structures -- only do this once outside the loop
      num_sides_per_set.resize(num_side_sets);
      num_df_per_set.resize(num_side_sets);

      // Inquire about the length of the concatenated side sets element list
      num_elem_all_sidesets = inquire(exII::EX_INQ_SS_ELEM_LEN, "Error retrieving length of the concatenated side sets element list!");

      elem_list.resize (num_elem_all_sidesets);
      side_list.resize (num_elem_all_sidesets);
      id_list.resize   (num_elem_all_sidesets);
    }

  char name_buffer[MAX_STR_LENGTH+1];
  for (int i=0; i<num_side_sets; ++i)
    {
      ex_err = exII::ex_get_name(ex_id, exII::EX_SIDE_SET,
                                 ss_ids[i], name_buffer);
      EX_CHECK_ERR(ex_err, "Error getting side set name.");
      id_to_ss_names[ss_ids[i]] = name_buffer;
    }
  message("All side set names retrieved successfully.");
}

void ExodusII_IO_Helper::read_nodeset_info()
{
  nodeset_ids.resize(num_node_sets);
  if (num_node_sets > 0)
    {
      ex_err = exII::ex_get_node_set_ids(ex_id,
                                         &nodeset_ids[0]);
      EX_CHECK_ERR(ex_err, "Error retrieving nodeset information.");
      message("All nodeset information retrieved successfully.");

      // Resize appropriate data structures -- only do this once outnode the loop
      num_nodes_per_set.resize(num_node_sets);
      num_node_df_per_set.resize(num_node_sets);
    }

  char name_buffer[MAX_STR_LENGTH+1];
  for (int i=0; i<num_node_sets; ++i)
    {
      ex_err = exII::ex_get_name(ex_id, exII::EX_NODE_SET,
                                 nodeset_ids[i], name_buffer);
      EX_CHECK_ERR(ex_err, "Error getting node set name.");
      id_to_ns_names[nodeset_ids[i]] = name_buffer;
    }
  message("All node set names retrieved successfully.");
}



void ExodusII_IO_Helper::read_sideset(int id, int offset)
{
  libmesh_assert_less (static_cast<unsigned int>(id), ss_ids.size());
  libmesh_assert_less (static_cast<unsigned int>(id), num_sides_per_set.size());
  libmesh_assert_less (static_cast<unsigned int>(id), num_df_per_set.size());
  libmesh_assert_less_equal (static_cast<unsigned int>(offset), elem_list.size());
  libmesh_assert_less_equal (static_cast<unsigned int>(offset), side_list.size());

  ex_err = exII::ex_get_side_set_param(ex_id,
                                       ss_ids[id],
                                       &num_sides_per_set[id],
                                       &num_df_per_set[id]);
  EX_CHECK_ERR(ex_err, "Error retrieving sideset parameters.");
  message("Parameters retrieved successfully for sideset: ", id);


  // It's OK for offset==elem_list.size() as long as num_sides_per_set[id]==0
  // because in that case we don't actually read anything...
#ifdef DEBUG
  if (static_cast<unsigned int>(offset) == elem_list.size() ||
      static_cast<unsigned int>(offset) == side_list.size() )
    libmesh_assert_equal_to (num_sides_per_set[id], 0);
#endif


  // Don't call ex_get_side_set unless there are actually sides there to get.
  // Exodus prints an annoying warning in DEBUG mode otherwise...
  if (num_sides_per_set[id] > 0)
    {
      ex_err = exII::ex_get_side_set(ex_id,
                                     ss_ids[id],
                                     &elem_list[offset],
                                     &side_list[offset]);
      EX_CHECK_ERR(ex_err, "Error retrieving sideset data.");
      message("Data retrieved successfully for sideset: ", id);

      for (int i=0; i<num_sides_per_set[id]; i++)
        id_list[i+offset] = ss_ids[id];
    }
}



void ExodusII_IO_Helper::read_nodeset(int id)
{
  libmesh_assert_less (static_cast<unsigned int>(id), nodeset_ids.size());
  libmesh_assert_less (static_cast<unsigned int>(id), num_nodes_per_set.size());
  libmesh_assert_less (static_cast<unsigned int>(id), num_node_df_per_set.size());

  ex_err = exII::ex_get_node_set_param(ex_id,
                                       nodeset_ids[id],
                                       &num_nodes_per_set[id],
                                       &num_node_df_per_set[id]);
  EX_CHECK_ERR(ex_err, "Error retrieving nodeset parameters.");
  message("Parameters retrieved successfully for nodeset: ", id);

  node_list.resize(num_nodes_per_set[id]);

  // Don't call ex_get_node_set unless there are actually nodes there to get.
  // Exodus prints an annoying warning message in DEBUG mode otherwise...
  if (num_nodes_per_set[id] > 0)
    {
      ex_err = exII::ex_get_node_set(ex_id,
                                     nodeset_ids[id],
                                     &node_list[0]);

      EX_CHECK_ERR(ex_err, "Error retrieving nodeset data.");
      message("Data retrieved successfully for nodeset: ", id);
    }
}



void ExodusII_IO_Helper::close()
{
  // Always call close on processor 0.
  // If we're running on multiple processors, i.e. as one of several Nemesis files,
  // we call close on all processors...
  if ((this->processor_id() == 0) || (!_run_only_on_proc0))
    {
      ex_err = exII::ex_close(ex_id);
      EX_CHECK_ERR(ex_err, "Error closing Exodus file.");
      message("Exodus file closed successfully.");
    }
}



int ExodusII_IO_Helper::inquire(int req_info_in, std::string error_msg)
{
  int ret_int = 0;
  char ret_char = 0;
  float ret_float = 0.;

  ex_err = exII::ex_inquire(ex_id,
                            req_info_in,
                            &ret_int,
                            &ret_float,
                            &ret_char);

  EX_CHECK_ERR(ex_err, error_msg);

  return ret_int;
}



void ExodusII_IO_Helper::read_time_steps()
{
  // Make sure we have an up-to-date count of the number of time steps in the file.
  this->read_num_time_steps();

  if (num_time_steps > 0)
    {
      time_steps.resize(num_time_steps);
      ex_err = exII::ex_get_all_times(ex_id, &time_steps[0]);
      EX_CHECK_ERR(ex_err, "Error reading timesteps!");
    }
}



void ExodusII_IO_Helper::read_num_time_steps()
{
  num_time_steps =
    this->inquire(exII::EX_INQ_TIME, "Error retrieving number of time steps");
}



void ExodusII_IO_Helper::read_nodal_var_values(std::string nodal_var_name, int time_step)
{
  // Read the nodal variable names from file, so we can see if we have the one we're looking for
  this->read_var_names(NODAL);

  // See if we can find the variable we are looking for
  unsigned int var_index = 0;
  bool found = false;

  // Do a linear search for nodal_var_name in nodal_var_names
  for (; var_index<nodal_var_names.size(); ++var_index)
    {
      found = (nodal_var_names[var_index] == nodal_var_name);
      if (found)
        break;
    }

  if (!found)
    {
      libMesh::err << "Unable to locate variable named: " << nodal_var_name << std::endl;
      libMesh::err << "Available variables: " << std::endl;
      for (unsigned int i=0; i<nodal_var_names.size(); ++i)
        libMesh::err << nodal_var_names[i] << std::endl;

      libmesh_error();
    }

  // Allocate enough space to store the nodal variable values
  nodal_var_values.resize(num_nodes);

  // Call the Exodus API to read the nodal variable values
  ex_err = exII::ex_get_nodal_var(ex_id,
                                  time_step,
                                  var_index+1,
                                  num_nodes,
                                  &nodal_var_values[0]);
  EX_CHECK_ERR(ex_err, "Error reading nodal variable values!");
}



void ExodusII_IO_Helper::read_var_names(ExodusVarType type)
{
  switch (type)
    {
    case NODAL:
      this->read_var_names_impl("n", num_nodal_vars, nodal_var_names);
      break;
    case ELEMENTAL:
      this->read_var_names_impl("e", num_elem_vars, elem_var_names);
      break;
    case GLOBAL:
      this->read_var_names_impl("g", num_global_vars, global_var_names);
      break;
    default:
      libMesh::err << "Unrecognized ExodusVarType " << type << std::endl;
      libmesh_error();
    }
}



void ExodusII_IO_Helper::read_var_names_impl(const char* var_type,
                                             int& count,
                                             std::vector<std::string>& result)
{
  // First read and store the number of names we have
  ex_err = exII::ex_get_var_param(ex_id, var_type, &count);
  EX_CHECK_ERR(ex_err, "Error reading number of variables.");

  // Second read the actual names and convert them into a format we can use
  NamesData names_table(count, MAX_STR_LENGTH);

  ex_err = exII::ex_get_var_names(ex_id,
                                  var_type,
                                  count,
                                  names_table.get_char_star_star()
                                  );
  EX_CHECK_ERR(ex_err, "Error reading variable names!");

  if (verbose)
    {
      libMesh::out << "Read the variable(s) from the file:" << std::endl;
      for (int i=0; i<count; i++)
        libMesh::out << names_table.get_char_star(i) << std::endl;
    }

  // Allocate enough space for our variable name strings.
  result.resize(count);

  // Copy the char buffers into strings.
  for (int i=0; i<count; i++)
    result[i] = names_table.get_char_star(i); // calls string::op=(const char*)
}




void ExodusII_IO_Helper::write_var_names(ExodusVarType type, std::vector<std::string>& names)
{
  switch (type)
    {
    case NODAL:
      this->write_var_names_impl("n", num_nodal_vars, names);
      break;
    case ELEMENTAL:
      this->write_var_names_impl("e", num_elem_vars, names);
      break;
    case GLOBAL:
      this->write_var_names_impl("g", num_global_vars, names);
      break;
    default:
      libMesh::err << "Unrecognized ExodusVarType " << type << std::endl;
      libmesh_error();
    }
}



void ExodusII_IO_Helper::write_var_names_impl(const char* var_type, int& count, std::vector<std::string>& names)
{
  // Update the count variable so that it's available to other parts of the class.
  count = names.size();

  // Write that number of variables to the file.
  ex_err = exII::ex_put_var_param(ex_id, var_type, count);
  EX_CHECK_ERR(ex_err, "Error setting number of vars.");

  if (names.size() > 0)
    {
      NamesData names_table(names.size(), MAX_STR_LENGTH);

      // Store the input names in the format required by Exodus.
      for (unsigned i=0; i<names.size(); ++i)
        names_table.push_back_entry(names[i]);

      if (verbose)
        {
          libMesh::out << "Writing variable name(s) to file: " << std::endl;
          for (unsigned i=0; i<names.size(); ++i)
            libMesh::out << names_table.get_char_star(i) << std::endl;
        }

      ex_err = exII::ex_put_var_names(ex_id,
                                      var_type,
                                      names.size(),
                                      names_table.get_char_star_star()
                                      );

      EX_CHECK_ERR(ex_err, "Error writing variable names.");
    }
}



void ExodusII_IO_Helper::read_elemental_var_values(std::string elemental_var_name, int time_step)
{
  // CAUTION: this assumes that libMesh element numbering is identical to exodus block-by-block element numbering
  // There is no way how to get the whole elemental field from the exodus file, so we have to go block by block

  elem_var_values.resize(num_elem);

  this->read_var_names(ELEMENTAL);

  // See if we can find the variable we are looking for
  unsigned int var_index = 0;
  bool found = false;

  // Do a linear search for nodal_var_name in nodal_var_names
  for (; var_index<elem_var_names.size(); ++var_index)
    {
      found = (elem_var_names[var_index] == elemental_var_name);
      if (found)
        break;
    }

  if (!found)
    {
      libMesh::err << "Unable to locate variable named: " << elemental_var_name << std::endl;
      libMesh::err << "Available variables: " << std::endl;
      for (unsigned int i=0; i<elem_var_names.size(); ++i)
        libMesh::err << elem_var_names[i] << std::endl;

      libmesh_error();
    }

  unsigned int ex_el_num = 0;
  for (unsigned int i=0; i<static_cast<unsigned int>(num_elem_blk); i++)
    {
      int n_blk_elems = 0;
      ex_err = exII::ex_get_elem_block(ex_id,
                                       block_ids[i],
                                       NULL,
                                       &n_blk_elems,
                                       NULL,
                                       NULL);
      EX_CHECK_ERR(ex_err, "Error getting number of elements in block.");

      std::vector<Real> block_elem_var_values(num_elem);
      ex_err = exII::ex_get_elem_var(ex_id,
                                     time_step,
                                     var_index+1,
                                     block_ids[i],
                                     n_blk_elems,
                                     &block_elem_var_values[0]);
      EX_CHECK_ERR(ex_err, "Error getting elemental values.");

      for (unsigned int j=0; j<static_cast<unsigned int>(n_blk_elems); j++)
        {
          elem_var_values[ex_el_num] = block_elem_var_values[j];
          ex_el_num++;
        }
    }
}


// For Writing Solutions

void ExodusII_IO_Helper::create(std::string filename)
{
  // If we're processor 0, always create the file.
  // If we running on all procs, e.g. as one of several Nemesis files, also
  // call create there.
  if ((this->processor_id() == 0) || (!_run_only_on_proc0))
    {
      int comp_ws(0), io_ws(0);

      if(_single_precision)
        {
          comp_ws = sizeof(float);
          io_ws = sizeof(float);
        }
      // Fall back on double precision when necessary since ExodusII
      // doesn't seem to support long double
      else
        {
          comp_ws = std::min(sizeof(Real), sizeof(double));
          io_ws = std::min(sizeof(Real), sizeof(double));
        }

      ex_id = exII::ex_create(filename.c_str(), EX_CLOBBER, &comp_ws, &io_ws);

      EX_CHECK_ERR(ex_id, "Error creating ExodusII mesh file.");

      if (verbose)
        libMesh::out << "File created successfully." << std::endl;
    }

  opened_for_writing = true;
  current_filename = filename;
}




void ExodusII_IO_Helper::initialize_discontinuous(std::string str_title, const MeshBase & mesh)
{
  if ((_run_only_on_proc0) && (this->processor_id() != 0))
    return;

  if (_use_mesh_dimension_instead_of_spatial_dimension)
    num_dim = mesh.mesh_dimension();
  else
    num_dim = mesh.spatial_dimension();

  MeshBase::const_element_iterator       it  = mesh.active_elements_begin();
  const MeshBase::const_element_iterator end = mesh.active_elements_end();
  for (; it!=end; ++it)
    num_nodes += (*it)->n_nodes();

  num_elem = mesh.n_elem();

  std::vector<boundary_id_type> unique_side_boundaries;
  std::vector<boundary_id_type> unique_node_boundaries;

  mesh.boundary_info->build_side_boundary_ids(unique_side_boundaries);
  mesh.boundary_info->build_node_boundary_ids(unique_node_boundaries);

  num_side_sets = unique_side_boundaries.size();
  num_node_sets = unique_node_boundaries.size();

  //loop through element and map between block and element vector
  std::map<subdomain_id_type, std::vector<unsigned int>  > subdomain_map;

  for (it=mesh.active_elements_begin(); it!=end; ++it)
    {
      const Elem * elem = *it;
      subdomain_id_type cur_subdomain = elem->subdomain_id();

      subdomain_map[cur_subdomain].push_back(elem->id());
    }
  num_elem_blk = subdomain_map.size();

  if (str_title.size() > MAX_LINE_LENGTH)
    {
      libMesh::err << "Warning, Exodus files cannot have titles longer than "
                   << MAX_LINE_LENGTH
                   << " characters.  Your title will be truncated."
                   << std::endl;
      str_title.resize(MAX_LINE_LENGTH);
    }

  ex_err = exII::ex_put_init(ex_id,
                             str_title.c_str(),
                             num_dim,
                             num_nodes,
                             num_elem,
                             num_elem_blk,
                             num_node_sets,
                             num_side_sets);

  EX_CHECK_ERR(ex_err, "Error initializing new Exodus file.");
}



void ExodusII_IO_Helper::initialize(std::string str_title, const MeshBase & mesh)
{
  // n_active_elem() is a parallel_only function
  unsigned int n_active_elem = mesh.n_active_elem();

  if ((_run_only_on_proc0) && (this->processor_id() != 0))
    return;

  if (_use_mesh_dimension_instead_of_spatial_dimension)
    num_dim = mesh.mesh_dimension();
  else
    num_dim = mesh.spatial_dimension();

  num_nodes = mesh.n_nodes();
  num_elem = mesh.n_elem();

  std::vector<boundary_id_type> unique_side_boundaries;
  std::vector<boundary_id_type> unique_node_boundaries;

  mesh.boundary_info->build_side_boundary_ids(unique_side_boundaries);
  mesh.boundary_info->build_node_boundary_ids(unique_node_boundaries);

  num_side_sets = unique_side_boundaries.size();
  num_node_sets = unique_node_boundaries.size();

  //loop through element and map between block and element vector
  std::map<subdomain_id_type, std::vector<unsigned int>  > subdomain_map;

  MeshBase::const_element_iterator it = mesh.active_elements_begin();
  const MeshBase::const_element_iterator end = mesh.active_elements_end();
  for (; it!=end; ++it)
    {
      const Elem * elem = *it;
      subdomain_id_type cur_subdomain = elem->subdomain_id();

      subdomain_map[cur_subdomain].push_back(elem->id());
    }
  num_elem_blk = subdomain_map.size();

  if (str_title.size() > MAX_LINE_LENGTH)
    {
      libMesh::err << "Warning, Exodus files cannot have titles longer than "
                   << MAX_LINE_LENGTH
                   << " characters.  Your title will be truncated."
                   << std::endl;
      str_title.resize(MAX_LINE_LENGTH);
    }

  ex_err = exII::ex_put_init(ex_id,
                             str_title.c_str(),
                             num_dim,
                             num_nodes,
                             n_active_elem,
                             num_elem_blk,
                             num_node_sets,
                             num_side_sets);

  EX_CHECK_ERR(ex_err, "Error initializing new Exodus file.");
}



void ExodusII_IO_Helper::write_nodal_coordinates(const MeshBase & mesh)
{
  if ((_run_only_on_proc0) && (this->processor_id() != 0))
    return;

  // Make room in the coordinate vectors
  x.resize(num_nodes);
  y.resize(num_nodes);
  z.resize(num_nodes);

  // And in the node_num_map - since the nodes aren't organized in
  // blocks, libmesh will always write out the identity map
  // here... unless there has been some refinement and coarsening. If
  // the nodes aren't renumbered after refinement and coarsening,
  // there may be 'holes' in the numbering, so we write out the node
  // map just to be on the safe side.
  node_num_map.resize(num_nodes);

  {
    MeshBase::const_node_iterator it = mesh.nodes_begin();
    const MeshBase::const_node_iterator end = mesh.nodes_end();
    for (unsigned i = 0; it != end; ++it, ++i)
      {
        const Node* node = *it;

        x[i] = (*node)(0) + _coordinate_offset(0);

#if LIBMESH_DIM > 1
        y[i]=(*node)(1) + _coordinate_offset(1);
#else
        y[i]=0.;
#endif
#if LIBMESH_DIM > 2
        z[i]=(*node)(2) + _coordinate_offset(2);
#else
        z[i]=0.;
#endif

        // Fill in node_num_map entry with the proper (1-based) node id
        node_num_map[i] = node->id() + 1;
      }
  }

  if(_single_precision)
    {
      std::vector<float> x_single(num_nodes), y_single(num_nodes), z_single(num_nodes);
      for(int i(0); i < num_nodes; ++i)
        {
          x_single[i] = static_cast<float>(x[i]);
          y_single[i] = static_cast<float>(y[i]);
          z_single[i] = static_cast<float>(z[i]);
        }

      ex_err = exII::ex_put_coord(ex_id,
                                  x_single.empty() ? NULL : &x_single[0],
                                  y_single.empty() ? NULL : &y_single[0],
                                  z_single.empty() ? NULL : &z_single[0]);
    }
  else
    {
      ex_err = exII::ex_put_coord(ex_id,
                                  x.empty() ? NULL : &x[0],
                                  y.empty() ? NULL : &y[0],
                                  z.empty() ? NULL : &z[0]);
    }


  EX_CHECK_ERR(ex_err, "Error writing coordinates to Exodus file.");

  // Also write the (1-based) node_num_map to the file.
  ex_err = exII::ex_put_node_num_map(ex_id, &node_num_map[0]);
  EX_CHECK_ERR(ex_err, "Error writing node_num_map");
}



void ExodusII_IO_Helper::write_nodal_coordinates_discontinuous(const MeshBase & mesh)
{
  if ((_run_only_on_proc0) && (this->processor_id() != 0))
    return;

  x.resize(num_nodes);
  y.resize(num_nodes);
  z.resize(num_nodes);

  MeshBase::const_element_iterator       it  = mesh.active_elements_begin();
  const MeshBase::const_element_iterator end = mesh.active_elements_end();

  unsigned int i = 0;
  for (; it!=end; ++it)
    for (unsigned int n=0; n<(*it)->n_nodes(); n++)
      {
        x[i]=(*it)->point(n)(0);
#if LIBMESH_DIM > 1
        y[i]=(*it)->point(n)(1);
#else
        y[i]=0.;
#endif
#if LIBMESH_DIM > 2
        z[i]=(*it)->point(n)(2);
#else
        z[i]=0.;
#endif
        i++;
      }

  if(_single_precision)
    {
      std::vector<float> x_single(num_nodes), y_single(num_nodes), z_single(num_nodes);
      for(int i(0); i < num_nodes; ++i)
        {
          x_single[i] = static_cast<float>(x[i]);
          y_single[i] = static_cast<float>(y[i]);
          z_single[i] = static_cast<float>(z[i]);
        }

      ex_err = exII::ex_put_coord(ex_id,
                                  x_single.empty() ? NULL : &x_single[0],
                                  y_single.empty() ? NULL : &y_single[0],
                                  z_single.empty() ? NULL : &z_single[0]);
    }
  else
    {
      ex_err = exII::ex_put_coord(ex_id,
                                  x.empty() ? NULL : &x[0],
                                  y.empty() ? NULL : &y[0],
                                  z.empty() ? NULL : &z[0]);
    }

  EX_CHECK_ERR(ex_err, "Error writing coordinates to Exodus file.");
}



void ExodusII_IO_Helper::write_elements(const MeshBase & mesh)
{
  // n_active_elem() is a parallel_only function
  unsigned int n_active_elem = mesh.n_active_elem();

  if ((_run_only_on_proc0) && (this->processor_id() != 0))
    return;

  // Map from block ID to a vector of element IDs in that block.  Element
  // IDs are now of type dof_id_type, subdomain IDs are of type subdomain_id_type.
  typedef std::map<subdomain_id_type, std::vector<dof_id_type> > subdomain_map_type;
  subdomain_map_type subdomain_map;

  MeshBase::const_element_iterator mesh_it = mesh.active_elements_begin();
  const MeshBase::const_element_iterator end = mesh.active_elements_end();
  //loop through element and map between block and element vector
  for (; mesh_it!=end; ++mesh_it)
    {
      const Elem * elem = *mesh_it;
      subdomain_map[ elem->subdomain_id() ].push_back(elem->id());
    }

  // element map vector
  num_elem_blk = subdomain_map.size();
  block_ids.resize(num_elem_blk);
  elem_num_map.resize(n_active_elem);
  std::vector<int>::iterator curr_elem_map_end = elem_num_map.begin();

  // Note: It appears that there is a bug in exodusII::ex_put_name where
  // the index returned from the ex_id_lkup is erronously used.  For now
  // the work around is to use the alternative function ex_put_names, but
  // this function requires a char** datastructure.
  NamesData names_table(num_elem_blk, MAX_STR_LENGTH);

  // This counter is used to fill up the libmesh_elem_num_to_exodus map in the loop below.
  unsigned libmesh_elem_num_to_exodus_counter = 0;

  // counter indexes into the block_ids vector
  unsigned int counter = 0;

  for (subdomain_map_type::iterator it=subdomain_map.begin(); it!=subdomain_map.end(); ++it)
    {
      block_ids[counter] = (*it).first;
      names_table.push_back_entry(mesh.subdomain_name((*it).first));

      // Get a reference to a vector of element IDs for this subdomain.
      subdomain_map_type::mapped_type& tmp_vec = (*it).second;

      ExodusII_IO_Helper::ElementMaps em;

      //Use the first element in this block to get representative information.
      //Note that Exodus assumes all elements in a block are of the same type!
      //We are using that same assumption here!
      const ExodusII_IO_Helper::Conversion conv = em.assign_conversion(mesh.elem(tmp_vec[0])->type());
      num_nodes_per_elem = mesh.elem(tmp_vec[0])->n_nodes();

      ex_err = exII::ex_put_elem_block(ex_id,
                                       (*it).first,
                                       conv.exodus_elem_type().c_str(),
                                       tmp_vec.size(),
                                       num_nodes_per_elem,
                                       /*num_attr=*/0);

      EX_CHECK_ERR(ex_err, "Error writing element block.");

      connect.resize(tmp_vec.size()*num_nodes_per_elem);

      for (unsigned int i=0; i<tmp_vec.size(); i++)
        {
          unsigned int elem_id = tmp_vec[i];
          libmesh_elem_num_to_exodus[elem_id] = ++libmesh_elem_num_to_exodus_counter; // 1-based indexing for Exodus

          const Elem* elem = mesh.elem(elem_id);

          // We *might* be able to get away with writing mixed element
          // types which happen to have the same number of nodes, but
          // do we actually *want* to get away with that?
          // .) No visualization software would be able to handle it.
          // .) There'd be no way for us to read it back in reliably.
          // .) Even elements with the same number of nodes may have different connectivities (?)

          // This needs to be more than an assert so we don't fail
          // with a mysterious segfault while trying to write mixed
          // element meshes in optimized mode.
          if (elem->type() != conv.get_canonical_type())
            {
              libMesh::err << "Error: Exodus requires all elements with a given subdomain ID to be the same type.\n"
                           << "Can't write both "
                           << Utility::enum_to_string(elem->type())
                           << " and "
                           << Utility::enum_to_string(conv.get_canonical_type())
                           << " in the same block!"
                           << std::endl;
              libmesh_error();
            }

          for (unsigned int j=0; j<static_cast<unsigned int>(num_nodes_per_elem); ++j)
            {
              unsigned connect_index   = (i*num_nodes_per_elem)+j;
              unsigned elem_node_index = conv.get_inverse_node_map(j); // inverse node map is for writing.
              if (verbose)
                {
                  libMesh::out << "Exodus node index: " << j
                               << "=LibMesh node index " << elem_node_index << std::endl;
                }

              // FIXME: We are hard-coding the 1-based node numbering assumption here.
              connect[connect_index] = elem->node(elem_node_index)+1;
            }
        }
      ex_err = exII::ex_put_elem_conn(ex_id, (*it).first, &connect[0]);
      EX_CHECK_ERR(ex_err, "Error writing element connectivities");

      // This transform command stores its result in a range that begins at the third argument,
      // so this command is adding values to the elem_num_map vector starting from curr_elem_map_end.
      curr_elem_map_end = std::transform(tmp_vec.begin(),
                                         tmp_vec.end(),
                                         curr_elem_map_end,
                                         std::bind2nd(std::plus<subdomain_map_type::mapped_type::value_type>(), 1));  // Adds one to each id to make a 1-based exodus file!

      // But if we don't want to add one, we just want to put the values
      // of tmp_vec into elem_map in the right location, we can use
      // std::copy().
      // curr_elem_map_end = std::copy(tmp_vec.begin(), tmp_vec.end(), curr_elem_map_end);

      counter++;
    }

  // write out the element number map that we created
  ex_err = exII::ex_put_elem_num_map(ex_id, &elem_num_map[0]);
  EX_CHECK_ERR(ex_err, "Error writing element map");

  // Write out the block names
  if (num_elem_blk > 0)
    {
      ex_err = exII::ex_put_names(ex_id, exII::EX_ELEM_BLOCK, names_table.get_char_star_star());
      EX_CHECK_ERR(ex_err, "Error writing element names");
    }
}




void ExodusII_IO_Helper::write_elements_discontinuous(const MeshBase & mesh)
{
  if ((_run_only_on_proc0) && (this->processor_id() != 0))
    return;

  typedef std::map<subdomain_id_type, std::vector<dof_id_type> > subdomain_map_type;
  subdomain_map_type subdomain_map;

  MeshBase::const_element_iterator mesh_it = mesh.active_elements_begin();
  const MeshBase::const_element_iterator end = mesh.active_elements_end();
  // loop through element and map between block and element vector
  for (; mesh_it!=end; ++mesh_it)
    {
      const Elem * elem = *mesh_it;
      subdomain_map[ elem->subdomain_id() ].push_back(elem->id());
    }

  // This counter is used to fill up the libmesh_elem_num_to_exodus map in the loop below.
  unsigned libmesh_elem_num_to_exodus_counter = 0;

  for (subdomain_map_type::iterator it=subdomain_map.begin(); it!=subdomain_map.end(); ++it)
    {
      subdomain_map_type::mapped_type& tmp_vec = (*it).second;

      ExodusII_IO_Helper::ElementMaps em;

      //Use the first element in this block to get representative information.
      //Note that Exodus assumes all elements in a block are of the same type!
      //We are using that same assumption here!
      const ExodusII_IO_Helper::Conversion conv = em.assign_conversion(mesh.elem(tmp_vec[0])->type());
      num_nodes_per_elem = mesh.elem(tmp_vec[0])->n_nodes();

      ex_err = exII::ex_put_elem_block(ex_id,
                                       (*it).first,
                                       conv.exodus_elem_type().c_str(),
                                       tmp_vec.size(),
                                       num_nodes_per_elem,
                                       /*num_attr=*/0);

      EX_CHECK_ERR(ex_err, "Error writing element block.");

      connect.resize(tmp_vec.size()*num_nodes_per_elem);

      for (unsigned int i=0; i<tmp_vec.size(); i++)
        {
          unsigned int elem_id = tmp_vec[i];
          libmesh_elem_num_to_exodus[elem_id] = ++libmesh_elem_num_to_exodus_counter; // 1-based indexing for Exodus

          for (unsigned int j=0; j<static_cast<unsigned int>(num_nodes_per_elem); j++)
            {
              const unsigned int connect_index   = (i*num_nodes_per_elem)+j;
              const unsigned int elem_node_index = conv.get_inverse_node_map(j); // Inverse node map is for writing
              if (verbose)
                {
                  libMesh::out << "Exodus node index: " << j
                               << "=LibMesh node index " << elem_node_index << std::endl;
                }
              connect[connect_index] = i*num_nodes_per_elem+elem_node_index+1;
            }
        }
      ex_err = exII::ex_put_elem_conn(ex_id, (*it).first, &connect[0]);
      EX_CHECK_ERR(ex_err, "Error writing element connectivities");

      // Create space in elem_num_map
      elem_num_map.resize(tmp_vec.size());

      // copy the contents of tmp_vec into the elem_map vector
      std::copy(tmp_vec.begin(), tmp_vec.end(), elem_num_map.begin());

      // And write to file
      ex_err = exII::ex_put_elem_num_map(ex_id, &elem_num_map[0]);
      EX_CHECK_ERR(ex_err, "Error writing element map");
    }

  ex_err = exII::ex_update(ex_id);
  EX_CHECK_ERR(ex_err, "Error flushing buffers to file.");
}



void ExodusII_IO_Helper::write_sidesets(const MeshBase & mesh)
{
  if ((_run_only_on_proc0) && (this->processor_id() != 0))
    return;

  ExodusII_IO_Helper::ElementMaps em;

  std::vector< dof_id_type > el;
  std::vector< unsigned short int > sl;
  std::vector< boundary_id_type > il;

  mesh.boundary_info->build_side_list(el, sl, il);

  // Maps from sideset id to the element and sides
  std::map<int, std::vector<int> > elem;
  std::map<int, std::vector<int> > side;

  // Accumulate the vectors to pass into ex_put_side_set
  for (unsigned int i=0; i<el.size(); i++)
    {
      std::vector<const Elem *> family;
#ifdef LIBMESH_ENABLE_AMR
      /**
       * We need to build up active elements if AMR is enabled and add
       * them to the exodus sidesets instead of the potentially inactive "parent" elements
       */
      mesh.elem(el[i])->active_family_tree_by_side(family, sl[i], false);
#else
      family.push_back(mesh.elem(el[i]));
#endif

      for (unsigned int j=0; j<family.size(); ++j)
        {
          const ExodusII_IO_Helper::Conversion conv = em.assign_conversion(mesh.elem(family[j]->id())->type());

          // Use the libmesh to exodus datastructure map to get the proper sideset IDs
          // The datastructure contains the "collapsed" contiguous ids
          elem[il[i]].push_back(libmesh_elem_num_to_exodus[family[j]->id()]);
          side[il[i]].push_back(conv.get_inverse_side_map(sl[i]));
        }
    }

  std::vector<boundary_id_type> side_boundary_ids;
  mesh.boundary_info->build_side_boundary_ids(side_boundary_ids);

  // Write out the sideset names, but only if there is something to write
  if (side_boundary_ids.size() > 0)
    {
      NamesData names_table(side_boundary_ids.size(), MAX_STR_LENGTH);

      for (unsigned int i=0; i<side_boundary_ids.size(); i++)
        {
          int ss_id = side_boundary_ids[i];

          int actual_id = ss_id;

          names_table.push_back_entry(mesh.boundary_info->sideset_name(ss_id));

          ex_err = exII::ex_put_side_set_param(ex_id, actual_id, elem[ss_id].size(), 0);
          EX_CHECK_ERR(ex_err, "Error writing sideset parameters");

          ex_err = exII::ex_put_side_set(ex_id, actual_id, &elem[ss_id][0], &side[ss_id][0]);
          EX_CHECK_ERR(ex_err, "Error writing sidesets");
        }

      ex_err = exII::ex_put_names(ex_id, exII::EX_SIDE_SET, names_table.get_char_star_star());
      EX_CHECK_ERR(ex_err, "Error writing sideset names");
    }
}



void ExodusII_IO_Helper::write_nodesets(const MeshBase & mesh)
{
  if ((_run_only_on_proc0) && (this->processor_id() != 0))
    return;

  std::vector< dof_id_type > nl;
  std::vector< boundary_id_type > il;

  mesh.boundary_info->build_node_list(nl, il);

  // Maps from nodeset id to the nodes
  std::map<boundary_id_type, std::vector<int> > node;

  // Accumulate the vectors to pass into ex_put_node_set
  for (unsigned int i=0; i<nl.size(); i++)
    node[il[i]].push_back(nl[i]+1);

  std::vector<boundary_id_type> node_boundary_ids;
  mesh.boundary_info->build_node_boundary_ids(node_boundary_ids);

  // Write out the nodeset names, but only if there is something to write
  if (node_boundary_ids.size() > 0)
    {
      NamesData names_table(node_boundary_ids.size(), MAX_STR_LENGTH);

      for (unsigned int i=0; i<node_boundary_ids.size(); i++)
        {
          int nodeset_id = node_boundary_ids[i];

          int actual_id = nodeset_id;

          names_table.push_back_entry(mesh.boundary_info->nodeset_name(nodeset_id));

          ex_err = exII::ex_put_node_set_param(ex_id, actual_id, node[nodeset_id].size(), 0);
          EX_CHECK_ERR(ex_err, "Error writing nodeset parameters");

          ex_err = exII::ex_put_node_set(ex_id, actual_id, &node[nodeset_id][0]);
          EX_CHECK_ERR(ex_err, "Error writing nodesets");
        }

      // Write out the nodeset names
      ex_err = exII::ex_put_names(ex_id, exII::EX_NODE_SET, names_table.get_char_star_star());
      EX_CHECK_ERR(ex_err, "Error writing nodeset names");
    }
}



void ExodusII_IO_Helper::initialize_element_variables(std::vector<std::string> names)
{
  if ((_run_only_on_proc0) && (this->processor_id() != 0))
    return;

  // Quick return if there are no element variables to write
  if (names.size() == 0)
    return;

  // Quick return if we have already called this function
  if (_elem_vars_initialized)
    return;

  // Be sure that variables in the file match what we are asking for
  if (num_elem_vars > 0)
    {
      this->check_existing_vars(ELEMENTAL, names, this->elem_var_names);
      return;
    }

  // Set the flag so we can skip this stuff on subsequent calls to
  // initialize_element_variables()
  _elem_vars_initialized = true;

  this->write_var_names(ELEMENTAL, names);

  // Form the element variable truth table and send to Exodus.
  // This tells which variables are written to which blocks,
  // and can dramatically speed up writing element variables
  //
  // We really should initialize all entries in the truth table to 0
  // and then loop over all subdomains, setting their entries to 1
  // if a given variable exists on that subdomain.  However,
  // we don't have that information, and the element variables
  // passed to us are padded with zeroes for the blocks where
  // they aren't defined.  To be consistent with that, fill
  // the truth table with ones.
  std::vector<int> truth_tab(num_elem_blk*num_elem_vars, 1);
  ex_err = exII::ex_put_elem_var_tab(ex_id,
                                     num_elem_blk,
                                     num_elem_vars,
                                     &truth_tab[0]);
  EX_CHECK_ERR(ex_err, "Error writing element truth table.");
}



void ExodusII_IO_Helper::initialize_nodal_variables(std::vector<std::string> names)
{
  if ((_run_only_on_proc0) && (this->processor_id() != 0))
    return;

  // Quick return if there are no nodal variables to write
  if (names.size() == 0)
    return;

  // Quick return if we have already called this function
  if (_nodal_vars_initialized)
    return;

  // Be sure that variables in the file match what we are asking for
  if (num_nodal_vars > 0)
    {
      this->check_existing_vars(NODAL, names, this->nodal_var_names);
      return;
    }

  // Set the flag so we can skip the rest of this function on subsequent calls.
  _nodal_vars_initialized = true;

  this->write_var_names(NODAL, names);
}



void ExodusII_IO_Helper::initialize_global_variables(std::vector<std::string> names)
{
  if ((_run_only_on_proc0) && (this->processor_id() != 0))
    return;

  // Quick return if there are no global variables to write
  if (names.size() == 0)
    return;

  if (_global_vars_initialized)
    return;

  // Be sure that variables in the file match what we are asking for
  if (num_global_vars > 0)
    {
      this->check_existing_vars(GLOBAL, names, this->global_var_names);
      return;
    }

  _global_vars_initialized = true;

  this->write_var_names(GLOBAL, names);
}



void ExodusII_IO_Helper::check_existing_vars(ExodusVarType type,
                                             std::vector<std::string>& names,
                                             std::vector<std::string>& names_from_file)
{
  // There may already be global variables in the file (for example,
  // if we're appending) and in that case, we
  // 1.) Cannot initialize them again.
  // 2.) Should check to be sure that the global variable names are the same.

  // Fills up names_from_file for us
  this->read_var_names(type);

  // Both the names of the global variables and their order must match
  if (names_from_file != names)
    {
      libMesh::err << "Error! The Exodus file already contains the variables:" << std::endl;
      for (unsigned i=0; i<names_from_file.size(); ++i)
        libMesh::out << names_from_file[i] << std::endl;

      libMesh::err << "And you asked to write:" << std::endl;
      for (unsigned i=0; i<names.size(); ++i)
        libMesh::out << names[i] << std::endl;

      libmesh_error();
    }
}



void ExodusII_IO_Helper::write_timestep(int timestep, Real time)
{
  if ((_run_only_on_proc0) && (this->processor_id() != 0))
    return;

  ex_err = exII::ex_put_time(ex_id, timestep, &time);
  EX_CHECK_ERR(ex_err, "Error writing timestep.");

  ex_err = exII::ex_update(ex_id);
  EX_CHECK_ERR(ex_err, "Error flushing buffers to file.");
}



void ExodusII_IO_Helper::write_element_values(const MeshBase & mesh, const std::vector<Real> & values, int timestep)
{
  if ((_run_only_on_proc0) && (this->processor_id() != 0))
    return;

  // Loop over the element blocks and write the data one block at a time
  std::map<unsigned int, std::vector<unsigned int> > subdomain_map;

  const unsigned int num_vars = values.size() / num_elem;

  MeshBase::const_element_iterator mesh_it = mesh.active_elements_begin();
  const MeshBase::const_element_iterator end = mesh.active_elements_end();

  // loop through element and map between block and element vector
  for (; mesh_it!=end; ++mesh_it)
    {
      const Elem * elem = *mesh_it;
      subdomain_map[elem->subdomain_id()].push_back(elem->id());
    }

  // For each variable, create a 'data' array which holds all the elemental variable
  // values *for a given block* on this processor, then write that data vector to file
  // before moving onto the next block.
  for (unsigned int i=0; i<num_vars; ++i)
    {
      // The size of the subdomain map is the number of blocks.
      std::map<unsigned int, std::vector<unsigned int> >::iterator it = subdomain_map.begin();

      for (unsigned int j=0; it!=subdomain_map.end(); ++it, ++j)
        {
          const std::vector<unsigned int> & elem_nums = (*it).second;
          const unsigned int num_elems_this_block = elem_nums.size();
          std::vector<Real> data(num_elems_this_block);

          for (unsigned int k=0; k<num_elems_this_block; ++k)
            data[k] = values[i*num_elem + elem_nums[k]];

          if(_single_precision)
            {
              std::vector<float> cast_data(num_elems_this_block);
              for(unsigned int l(0); i < num_elems_this_block; ++l)
                {
                  cast_data[l] = static_cast<float>(data[l]);
                }
              ex_err = exII::ex_put_elem_var(ex_id,
                                             timestep,
                                             i+1,
                                             this->get_block_id(j),
                                             num_elems_this_block,
                                             &cast_data[0]);
            }
          else
            {
              ex_err = exII::ex_put_elem_var(ex_id,
                                             timestep,
                                             i+1,
                                             this->get_block_id(j),
                                             num_elems_this_block,
                                             &data[0]);
            }
          EX_CHECK_ERR(ex_err, "Error writing element values.");
        }
    }

  ex_err = exII::ex_update(ex_id);
  EX_CHECK_ERR(ex_err, "Error flushing buffers to file.");
}



void ExodusII_IO_Helper::write_nodal_values(int var_id, const std::vector<Real> & values, int timestep)
{
  if ((_run_only_on_proc0) && (this->processor_id() != 0))
    return;

  if(_single_precision)
    {
      unsigned int num_values = values.size();
      std::vector<float> cast_values(num_values);
      for(unsigned int i(0); i < num_values; ++i)
        {
          cast_values[i] = static_cast<float>(values[i]);
        }
      ex_err = exII::ex_put_nodal_var(ex_id, timestep, var_id, num_nodes, &cast_values[0]);
    }
  else
    {
      ex_err = exII::ex_put_nodal_var(ex_id, timestep, var_id, num_nodes, &values[0]);
    }
  EX_CHECK_ERR(ex_err, "Error writing nodal values.");

  ex_err = exII::ex_update(ex_id);
  EX_CHECK_ERR(ex_err, "Error flushing buffers to file.");
}



void ExodusII_IO_Helper::write_information_records(const std::vector<std::string>& records)
{
  if ((_run_only_on_proc0) && (this->processor_id() != 0))
    return;

  // There may already be information records in the file (for
  // example, if we're appending) and in that case, according to the
  // Exodus documentation, writing more information records is not
  // supported.
  int num_info = inquire(exII::EX_INQ_INFO, "Error retrieving the number of information records from file!");
  if (num_info > 0)
    {
      libMesh::err << "Warning! The Exodus file already contains information records.\n"
                   << "Exodus does not support writing additional records in this situation."
                   << std::endl;
      return;
    }

  int num_records = records.size();

  if (num_records > 0)
    {
      NamesData info(num_records, MAX_LINE_LENGTH);

      // If an entry is longer than MAX_LINE_LENGTH characters it's not an error, we just
      // write the first MAX_LINE_LENGTH characters to the file.
      for (unsigned i=0; i<records.size(); ++i)
        info.push_back_entry(records[i]);

      ex_err = exII::ex_put_info(ex_id, num_records, info.get_char_star_star());
      EX_CHECK_ERR(ex_err, "Error writing global values.");

      ex_err = exII::ex_update(ex_id);
      EX_CHECK_ERR(ex_err, "Error flushing buffers to file.");
    }
}



void ExodusII_IO_Helper::write_global_values(const std::vector<Real> & values, int timestep)
{
  if ((_run_only_on_proc0) && (this->processor_id() != 0))
    return;

  if(_single_precision)
    {
      unsigned int num_values = values.size();
      std::vector<float> cast_values(num_values);

      for(unsigned int i(0); i < num_values; ++i)
        cast_values[i] = static_cast<float>(values[i]);

      ex_err = exII::ex_put_glob_vars(ex_id, timestep, num_global_vars, &cast_values[0]);
    }
  else
    {
      ex_err = exII::ex_put_glob_vars(ex_id, timestep, num_global_vars, &values[0]);
    }
  EX_CHECK_ERR(ex_err, "Error writing global values.");

  ex_err = exII::ex_update(ex_id);
  EX_CHECK_ERR(ex_err, "Error flushing buffers to file.");
}



void ExodusII_IO_Helper::use_mesh_dimension_instead_of_spatial_dimension(bool val)
{
  _use_mesh_dimension_instead_of_spatial_dimension = val;
}

void ExodusII_IO_Helper::set_coordinate_offset(Point p)
{
  _coordinate_offset = p;
}


std::vector<std::string> ExodusII_IO_Helper::get_complex_names(const std::vector<std::string>& names) const
{
  std::vector<std::string>::const_iterator names_it = names.begin();
  std::vector<std::string>::const_iterator names_end = names.end();

  std::vector<std::string> complex_names;

  // This will loop over all names and create new "complex" names
  // (i.e. names that start with r_, i_ or a_
  for(; names_it != names_end; ++names_it)
    {
      std::cout << "VARIABLE: " << *names_it << std::endl;
      std::stringstream name_real, name_imag, name_abs;
      name_real << "r_" << *names_it;
      name_imag << "i_" << *names_it;
      name_abs << "a_" << *names_it;

      complex_names.push_back(name_real.str());
      complex_names.push_back(name_imag.str());
      complex_names.push_back(name_abs.str());
    }

  return complex_names;
}



// ------------------------------------------------------------
// ExodusII_IO_Helper::Conversion class members
ExodusII_IO_Helper::Conversion ExodusII_IO_Helper::ElementMaps::assign_conversion(std::string type_str)
{
  init_element_equivalence_map();

  // Do only upper-case comparisons
  std::transform(type_str.begin(), type_str.end(), type_str.begin(), ::toupper);

  std::map<std::string, ElemType>::iterator it =
    element_equivalence_map.find(type_str);

  if (it != element_equivalence_map.end())
    return assign_conversion( it->second );
  else
    {
      libMesh::err << "ERROR! Unrecognized element type_str: " << type_str << std::endl;
      libmesh_error();
    }

  libmesh_error();

  // dummy return value, we won't get here
  return assign_conversion (EDGE2);
}



ExodusII_IO_Helper::Conversion ExodusII_IO_Helper::ElementMaps::assign_conversion(const ElemType type)
{
  switch (type)
    {
    case EDGE2:
      {
        const Conversion conv(edge2_node_map,
                              ARRAY_LENGTH(edge2_node_map),
                              edge2_node_map, // inverse node map same as forward node map
                              ARRAY_LENGTH(edge2_node_map),
                              edge_edge_map,
                              ARRAY_LENGTH(edge_edge_map),
                              edge_inverse_edge_map,
                              ARRAY_LENGTH(edge_inverse_edge_map),
                              EDGE2, "EDGE2");
        return conv;
      }
    case EDGE3:
      {
        const Conversion conv(edge3_node_map,
                              ARRAY_LENGTH(edge3_node_map),
                              edge3_node_map, // inverse node map same as forward node map
                              ARRAY_LENGTH(edge3_node_map),
                              edge_edge_map,
                              ARRAY_LENGTH(edge_edge_map),
                              edge_inverse_edge_map,
                              ARRAY_LENGTH(edge_inverse_edge_map),
                              EDGE3, "EDGE3");
        return conv;
      }
    case QUAD4:
      {
        const Conversion conv(quad4_node_map,
                              ARRAY_LENGTH(quad4_node_map),
                              quad4_node_map, // inverse node map same as forward node map
                              ARRAY_LENGTH(quad4_node_map),
                              quad_edge_map,
                              ARRAY_LENGTH(quad_edge_map),
                              quad_inverse_edge_map,
                              ARRAY_LENGTH(quad_inverse_edge_map),
                              QUAD4,
                              "QUAD4");
        return conv;
      }

    case QUAD8:
      {
        const Conversion conv(quad8_node_map,
                              ARRAY_LENGTH(quad8_node_map),
                              quad8_node_map, // inverse node map same as forward node map
                              ARRAY_LENGTH(quad8_node_map),
                              quad_edge_map,
                              ARRAY_LENGTH(quad_edge_map),
                              quad_inverse_edge_map,
                              ARRAY_LENGTH(quad_inverse_edge_map),
                              QUAD8,
                              "QUAD8");
        return conv;
      }

    case QUAD9:
      {
        const Conversion conv(quad9_node_map,
                              ARRAY_LENGTH(quad9_node_map),
                              quad9_node_map, // inverse node map same as forward node map
                              ARRAY_LENGTH(quad9_node_map),
                              quad_edge_map,
                              ARRAY_LENGTH(quad_edge_map),
                              quad_inverse_edge_map,
                              ARRAY_LENGTH(quad_inverse_edge_map),
                              QUAD9,
                              "QUAD9");
        return conv;
      }

    case TRI3:
      {
        const Conversion conv(tri3_node_map,
                              ARRAY_LENGTH(tri3_node_map),
                              tri3_node_map, // inverse node map same as forward node map
                              ARRAY_LENGTH(tri3_node_map),
                              tri_edge_map,
                              ARRAY_LENGTH(tri_edge_map),
                              tri_inverse_edge_map,
                              ARRAY_LENGTH(tri_inverse_edge_map),
                              TRI3,
                              "TRI3");
        return conv;
      }

    case TRI6:
      {
        const Conversion conv(tri6_node_map,
                              ARRAY_LENGTH(tri6_node_map),
                              tri6_node_map, // inverse node map same as forward node map
                              ARRAY_LENGTH(tri6_node_map),
                              tri_edge_map,
                              ARRAY_LENGTH(tri_edge_map),
                              tri_inverse_edge_map,
                              ARRAY_LENGTH(tri_inverse_edge_map),
                              TRI6,
                              "TRI6");
        return conv;
      }

    case HEX8:
      {
        const Conversion conv(hex8_node_map,
                              ARRAY_LENGTH(hex8_node_map),
                              hex8_node_map, // inverse node map same as forward node map
                              ARRAY_LENGTH(hex8_node_map),
                              hex_face_map,
                              ARRAY_LENGTH(hex_face_map),
                              hex_inverse_face_map,
                              ARRAY_LENGTH(hex_inverse_face_map),
                              HEX8,
                              "HEX8");
        return conv;
      }

    case HEX20:
      {
        const Conversion conv(hex20_node_map,
                              ARRAY_LENGTH(hex20_node_map),
                              hex20_node_map, // inverse node map same as forward node map
                              ARRAY_LENGTH(hex20_node_map),
                              hex_face_map,
                              ARRAY_LENGTH(hex_face_map),
                              hex_inverse_face_map,
                              ARRAY_LENGTH(hex_inverse_face_map),
                              HEX20,
                              "HEX20");
        return conv;
      }

    case HEX27:
      {
        const Conversion conv(hex27_node_map,
                              ARRAY_LENGTH(hex27_node_map),
                              hex27_inverse_node_map, // different inverse node map for Hex27!
                              ARRAY_LENGTH(hex27_inverse_node_map),
                              hex27_face_map,
                              ARRAY_LENGTH(hex27_face_map),
                              hex27_inverse_face_map,
                              ARRAY_LENGTH(hex27_inverse_face_map),
                              HEX27,
                              "HEX27");
        return conv;
      }

    case TET4:
      {
        const Conversion conv(tet4_node_map,
                              ARRAY_LENGTH(tet4_node_map),
                              tet4_node_map, // inverse node map same as forward node map
                              ARRAY_LENGTH(tet4_node_map),
                              tet_face_map,
                              ARRAY_LENGTH(tet_face_map),
                              tet_inverse_face_map,
                              ARRAY_LENGTH(tet_inverse_face_map),
                              TET4,
                              "TETRA4");
        return conv;
      }

    case TET10:
      {
        const Conversion conv(tet10_node_map,
                              ARRAY_LENGTH(tet10_node_map),
                              tet10_node_map, // inverse node map same as forward node map
                              ARRAY_LENGTH(tet10_node_map),
                              tet_face_map,
                              ARRAY_LENGTH(tet_face_map),
                              tet_inverse_face_map,
                              ARRAY_LENGTH(tet_inverse_face_map),
                              TET10,
                              "TETRA10");
        return conv;
      }

    case PRISM6:
      {
        const Conversion conv(prism6_node_map,
                              ARRAY_LENGTH(prism6_node_map),
                              prism6_node_map, // inverse node map same as forward node map
                              ARRAY_LENGTH(prism6_node_map),
                              prism_face_map,
                              ARRAY_LENGTH(prism_face_map),
                              prism_inverse_face_map,
                              ARRAY_LENGTH(prism_inverse_face_map),
                              PRISM6,
                              "WEDGE");
        return conv;
      }

    case PRISM15:
      {
        const Conversion conv(prism15_node_map,
                              ARRAY_LENGTH(prism15_node_map),
                              prism15_node_map, // inverse node map same as forward node map
                              ARRAY_LENGTH(prism15_node_map),
                              prism_face_map,
                              ARRAY_LENGTH(prism_face_map),
                              prism_inverse_face_map,
                              ARRAY_LENGTH(prism_inverse_face_map),
                              PRISM15,
                              "WEDGE15");
        return conv;
      }

    case PRISM18:
      {
        const Conversion conv(prism18_node_map,
                              ARRAY_LENGTH(prism18_node_map),
                              prism18_node_map, // inverse node map same as forward node map
                              ARRAY_LENGTH(prism18_node_map),
                              prism_face_map,
                              ARRAY_LENGTH(prism_face_map),
                              prism_inverse_face_map,
                              ARRAY_LENGTH(prism_inverse_face_map),
                              PRISM18,
                              "WEDGE18");
        return conv;
      }

    case PYRAMID5:
      {
        const Conversion conv(pyramid5_node_map,
                              ARRAY_LENGTH(pyramid5_node_map),
                              pyramid5_node_map, // inverse node map same as forward node map
                              ARRAY_LENGTH(pyramid5_node_map),
                              pyramid_face_map,
                              ARRAY_LENGTH(pyramid_face_map),
                              pyramid_inverse_face_map,
                              ARRAY_LENGTH(pyramid_inverse_face_map),
                              PYRAMID5,
                              "PYRAMID5");
        return conv;
      }

    case PYRAMID13:
      {
        const Conversion conv(pyramid13_node_map,
                              ARRAY_LENGTH(pyramid13_node_map),
                              pyramid13_node_map, // inverse node map same as forward node map
                              ARRAY_LENGTH(pyramid13_node_map),
                              pyramid_face_map,
                              ARRAY_LENGTH(pyramid_face_map),
                              pyramid_inverse_face_map,
                              ARRAY_LENGTH(pyramid_inverse_face_map),
                              PYRAMID13,
                              "PYRAMID13");
        return conv;
      }

    case PYRAMID14:
      {
        const Conversion conv(pyramid14_node_map,
                              ARRAY_LENGTH(pyramid14_node_map),
                              pyramid14_node_map, // inverse node map same as forward node map
                              ARRAY_LENGTH(pyramid14_node_map),
                              pyramid_face_map,
                              ARRAY_LENGTH(pyramid_face_map),
                              pyramid_inverse_face_map,
                              ARRAY_LENGTH(pyramid_inverse_face_map),
                              PYRAMID14,
                              "PYRAMID14");
        return conv;
      }

    default:
      libmesh_error();
    }

  libmesh_error();

  // dummy return value, we will never get here
  const Conversion conv(tri3_node_map,
                        ARRAY_LENGTH(tri3_node_map),
                        tri3_node_map, // inverse node map same as forward node map
                        ARRAY_LENGTH(tri3_node_map),
                        tri_edge_map,
                        ARRAY_LENGTH(tri_edge_map),
                        tri_inverse_edge_map,
                        ARRAY_LENGTH(tri_inverse_edge_map),
                        TRI3,
                        "TRI3");
  return conv;
}



ExodusII_IO_Helper::NamesData::NamesData(size_t n_strings, size_t string_length) :
  data_table(n_strings),
  data_table_pointers(n_strings),
  counter(0),
  table_size(n_strings)
{
  for (size_t i=0; i<n_strings; ++i)
    {
      data_table[i].resize(string_length + 1);

      // NULL-terminate these strings, just to be safe.
      data_table[i][0] = '\0';

      // Set pointer into the data_table
      data_table_pointers[i] = &(data_table[i][0]);
    }
}



void ExodusII_IO_Helper::NamesData::push_back_entry(const std::string & name)
{
  libmesh_assert_less (counter, table_size);

  // 1.) Copy the C++ string into the vector<char>...
  size_t num_copied = name.copy(&data_table[counter][0], data_table[counter].size()-1);

  // 2.) ...And null-terminate it.
  data_table[counter][num_copied] = '\0';

  // Go to next row
  ++counter;
}



char** ExodusII_IO_Helper::NamesData::get_char_star_star()
{
  return &data_table_pointers[0];
}



char* ExodusII_IO_Helper::NamesData::get_char_star(int i)
{
  if (static_cast<unsigned>(i) >= table_size)
    {
      libMesh::err << "Requested char* " << i << " but only have " << table_size << "!" << std::endl;
      libmesh_error();
    }
  else
    return &(data_table[i][0]);
}


} // namespace libMesh



#endif // #ifdef LIBMESH_HAVE_EXODUS_API<|MERGE_RESOLUTION|>--- conflicted
+++ resolved
@@ -48,7 +48,6 @@
 // libmesh ElemTypes
 std::map<std::string, ElemType> element_equivalence_map;
 
-<<<<<<< HEAD
 // This function initializes the element_equivalence_map the first time it
 // is called, and returns early all other times.
 void init_element_equivalence_map()
@@ -125,95 +124,13 @@
       element_equivalence_map["PYRAMID"]  = PYRAMID5;
       element_equivalence_map["PYRAMID5"] = PYRAMID5;
 
+      // PYRAMID13 equivalences
+      element_equivalence_map["PYRAMID13"] = PYRAMID13;
+
       // PYRAMID14 equivalences
       element_equivalence_map["PYRAMID14"] = PYRAMID14;
     }
 }
-=======
-  // This function initializes the element_equivalence_map the first time it
-  // is called, and returns early all other times.
-  void init_element_equivalence_map()
-  {
-    if (element_equivalence_map.empty())
-      {
-        // EDGE2 equivalences
-        element_equivalence_map["EDGE2"]  = EDGE2;
-        element_equivalence_map["TRUSS"]  = EDGE2;
-        element_equivalence_map["BEAM"]   = EDGE2;
-        element_equivalence_map["BAR"]    = EDGE2;
-        element_equivalence_map["TRUSS2"] = EDGE2;
-        element_equivalence_map["BEAM2"]  = EDGE2;
-        element_equivalence_map["BAR2"]   = EDGE2;
-
-        // EDGE3 equivalences
-        element_equivalence_map["EDGE3"]  = EDGE3;
-        element_equivalence_map["TRUSS3"] = EDGE3;
-        element_equivalence_map["BEAM3"]  = EDGE3;
-        element_equivalence_map["BAR3"]   = EDGE3;
-
-        // QUAD4 equivalences
-        element_equivalence_map["QUAD"]   = QUAD4;
-        element_equivalence_map["QUAD4"]  = QUAD4;
-        // element_equivalence_map["SHELL"]  = QUAD4;
-        // element_equivalence_map["SHELL4"] = QUAD4;
-
-        // QUAD8 equivalences
-        element_equivalence_map["QUAD8"]  = QUAD8;
-        // element_equivalence_map["SHELL8"] = QUAD8;
-
-        // QUAD9 equivalences
-        element_equivalence_map["QUAD9"]  = QUAD9;
-        // element_equivalence_map["SHELL9"] = QUAD9;
-
-        // TRI3 equivalences
-        element_equivalence_map["TRI"]       = TRI3;
-        element_equivalence_map["TRI3"]      = TRI3;
-        element_equivalence_map["TRIANGLE"]  = TRI3;
-        // element_equivalence_map["TRISHELL"]  = TRI3;
-        // element_equivalence_map["TRISHELL3"] = TRI3;
-
-        // TRI6 equivalences
-        element_equivalence_map["TRI6"]      = TRI6;
-        // element_equivalence_map["TRISHELL6"] = TRI6;
-
-        // HEX8 equivalences
-        element_equivalence_map["HEX"]  = HEX8;
-        element_equivalence_map["HEX8"] = HEX8;
-
-        // HEX20 equivalences
-        element_equivalence_map["HEX20"] = HEX20;
-
-        // HEX27 equivalences
-        element_equivalence_map["HEX27"] = HEX27;
-
-        // TET4 equivalences
-        element_equivalence_map["TETRA"]  = TET4;
-        element_equivalence_map["TETRA4"] = TET4;
-
-        // TET10 equivalences
-        element_equivalence_map["TETRA10"] = TET10;
-
-        // PRISM6 equivalences
-        element_equivalence_map["WEDGE"] = PRISM6;
-
-        // PRISM15 equivalences
-        element_equivalence_map["WEDGE15"] = PRISM15;
-
-        // PRISM18 equivalences
-        element_equivalence_map["WEDGE18"] = PRISM18;
-
-        // PYRAMID5 equivalences
-        element_equivalence_map["PYRAMID"]  = PYRAMID5;
-        element_equivalence_map["PYRAMID5"] = PYRAMID5;
-
-        // PYRAMID13 equivalences
-        element_equivalence_map["PYRAMID13"] = PYRAMID13;
-
-        // PYRAMID14 equivalences
-        element_equivalence_map["PYRAMID14"] = PYRAMID14;
-      }
-  }
->>>>>>> 29aae592
 }
 
 
